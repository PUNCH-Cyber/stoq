# Changelog

All notable changes to this project will be documented in this file.

The format is based on [Keep a Changelog](https://keepachangelog.com/en/1.0.0/),
and this project adheres to [Semantic Versioning](https://semver.org/spec/v2.0.0.html).

## [Unreleased]

### Added

- Allow `--plugin-dir` from command line to force one or more plugin directories
- Provide better logging when a plugin is installed from github as a non-root user outside of a venv
- Gracefully handle exceptions in `ConnectorPlugins`

### Changed

<<<<<<< HEAD
- Improve handling of plugin configuration options. Plugin options can now also be in stoq.cfg. (Thanks for feedback @chemberger!)
- Set default precendence for plugin configuration options to be 1) `plugin_opts` when instantiating `Stoq`, 2) `stoq.cfg`, 3) Plugin config file (Thanks for feedback @chemberger!)
=======
- Make formatted exceptions more legible in results
>>>>>>> 163f75b9

## [2.0.2] - 2019-01-14

### Changed

- Fix erroneous error from being displayed when installing or listing plugins
- Fix plugin install if requirements.txt does not exist
- Documentation update for installation (@chemberger)

## [2.0.1] - 2019-01-10

### Added

- Allow `--max-recursion` from command line and `max_recursion` when instantiating `Stoq()`.
- Allow `max_dispatch_passes` when instantiating `Stoq()`.
- Allow `--request-source` and `--request-extra` from command line.

### Changed

- Fix requirements URL when installing plugins from stoQ plugin repository
- Minor bug fixes

## [2.0.0] - 2018-12-21

### Added

- Initial v2 release.<|MERGE_RESOLUTION|>--- conflicted
+++ resolved
@@ -15,12 +15,9 @@
 
 ### Changed
 
-<<<<<<< HEAD
 - Improve handling of plugin configuration options. Plugin options can now also be in stoq.cfg. (Thanks for feedback @chemberger!)
 - Set default precendence for plugin configuration options to be 1) `plugin_opts` when instantiating `Stoq`, 2) `stoq.cfg`, 3) Plugin config file (Thanks for feedback @chemberger!)
-=======
 - Make formatted exceptions more legible in results
->>>>>>> 163f75b9
 
 ## [2.0.2] - 2019-01-14
 
