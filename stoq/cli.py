#!/usr/bin/env python3

#   Copyright 2014-2018 PUNCH Cyber Analytics Group
#
#   Licensed under the Apache License, Version 2.0 (the "License");
#   you may not use this file except in compliance with the License.
#   You may obtain a copy of the License at
#
#       http://www.apache.org/licenses/LICENSE-2.0
#
#   Unless required by applicable law or agreed to in writing, software
#   distributed under the License is distributed on an "AS IS" BASIS,
#   WITHOUT WARRANTIES OR CONDITIONS OF ANY KIND, either express or implied.
#   See the License for the specific language governing permissions and
#   limitations under the License.

import argparse
import os
from pathlib import Path
import select
import sys
import unittest

from stoq import Stoq, PayloadMeta
import stoq.helpers as helpers
from stoq.installer import StoqPluginInstaller
from stoq.logo import get_logo
import stoq.tests as tests


def main() -> None:
    # If $STOQ_HOME exists, set our base directory to that, otherwise
    # use ~/.stoq
    stoq_home = os.getenv('STOQ_HOME', '{}/.stoq'.format(str(Path.home())))

    parser = argparse.ArgumentParser(
        formatter_class=argparse.RawDescriptionHelpFormatter,
        description='''
    stoQ - an automated analysis framework

            {}
            '''.format(get_logo()),
        epilog='''
Examples:

    - Scan a file with installed plugins and dispatch rules:

    $ %(prog)s scan mybadfile.exe

    - Scan a file and force it to go through the yara plugin:

    $ %(prog)s scan mybadfile.exe -s yara

    - Ingest from RabbitMQ, force all payloads through yara, trid, and exif,
      then save results to file:

    $ %(prog)s run -a yara trid exif -P rabbitmq -C file

    - Monitor a directory (specified in dirmon.stoq) for newly created files
      send them to workers, and archive all payloads into MongoDB:

    $ %(prog)s run -P dirmon -A mongodb

    - Install a plugin from a directory

    $ %(prog)s install path/to/plugin_directory

    ''')
    subparsers = parser.add_subparsers(title='commands', dest='command')
    subparsers.required = True

    scan = subparsers.add_parser('scan', help='Scan a given payload')
    scan.add_argument(
        'file',
        nargs='?',
        type=argparse.FileType('rb'),
        default=sys.stdin.buffer,
        help='File to scan, can also be provided from stdin')
    scan.add_argument(
        '-s',
        '--start-dispatch',
        nargs='+',
        help='Worker plugins to add to the original payload dispatch')

    run = subparsers.add_parser(
        'run',
        help='Continually ingest and scan payloads from Provider plugins')
    run.add_argument(
        '-P',
        '--providers',
        nargs='+',
        help='Provider plugins to ingest payloads from')

    # Add shared arguments so they still show up in the help dialog
    for subparser in [scan, run]:
        subparser.add_argument(
            '-A',
            '--archivers',
            nargs='+',
            help='Archiver plugins to send payloads to')
        subparser.add_argument(
            '-D',
            '--decorators',
            nargs='+',
            help='Decorator plugins to send results to before saving')
        subparser.add_argument(
            '-C',
            '--connectors',
            nargs='+',
            help='Connector plugins to send results to')
        subparser.add_argument(
            '-D',
            '--dispatchers',
            nargs='+',
            help='Dispatcher plugins to use send payloads to')
        subparser.add_argument(
            '-a',
            '--always-dispatch',
            nargs='+',
            help='Worker plugins to always dispatch plugins to')

    subparsers.add_parser('list', help='List available plugins')

    install = subparsers.add_parser('install', help='Install a given plugin')
    install.add_argument(
        'plugin_dir', help='Directory of the plugin to install')
    install.add_argument(
        '--install_dir',
        default=os.path.join(stoq_home, 'plugins'),
        help='Override the default plugin installation directory')
    install.add_argument(
        '--upgrade',
        action='store_true',
        help='Force the plugin to be upgraded if it already exists')

    subparsers.add_parser('test', help='Run stoQ tests')

    args = parser.parse_args()

    if args.command == 'scan':
        with args.file as f:
            # Verify that the file or stdin has some sort of data
            if not select.select([f], [], [], 0.0)[0]:
                print('Error: No content to scan was provided')
                sys.exit(2)
            content = f.read()
        if not content:
            print('Error: The provided content to scan was empty')
            sys.exit(2)

        if args.file.name == '<stdin>':
            filename = None
        else:
            path = args.file.name
            try:
                filename = os.path.basename(path.encode('utf-8'))
            except AttributeError:
                filename = os.path.basename(path)

        stoq = Stoq(
            base_dir=stoq_home,
            archivers=args.archivers,
            connectors=args.connectors,
<<<<<<< HEAD
            dispatchers=args.dispatchers,
=======
            decorators=args.decorators,
>>>>>>> 2ef5c2ca
            always_dispatch=args.always_dispatch)
        response = stoq.scan(
            content,
            PayloadMeta(filename=filename),
            add_start_dispatch=args.start_dispatch)
        print(helpers.dumps(response))
    elif args.command == 'run':
        stoq = Stoq(
            base_dir=stoq_home,
            providers=args.providers,
            archivers=args.archivers,
            connectors=args.connectors,
<<<<<<< HEAD
            dispatchers=args.dispatchers,
=======
            decorators=args.decorators,
>>>>>>> 2ef5c2ca
            always_dispatch=args.always_dispatch)
        stoq.run()
    elif args.command == 'list':
        stoq = Stoq(base_dir=stoq_home)
        print(stoq.list_plugins())
    elif args.command == 'install':
        StoqPluginInstaller.install(args.plugin_dir, args.install_dir, args.upgrade)
        print(f'Successfully installed to {args.install_dir}')
    elif args.command == 'test':
        test_path = os.path.dirname(tests.__file__)
        test_suite = unittest.TestLoader().discover(test_path)
        unittest.TextTestRunner(verbosity=1).run(test_suite)


if __name__ == '__main__':
    main()<|MERGE_RESOLUTION|>--- conflicted
+++ resolved
@@ -161,11 +161,8 @@
             base_dir=stoq_home,
             archivers=args.archivers,
             connectors=args.connectors,
-<<<<<<< HEAD
             dispatchers=args.dispatchers,
-=======
             decorators=args.decorators,
->>>>>>> 2ef5c2ca
             always_dispatch=args.always_dispatch)
         response = stoq.scan(
             content,
@@ -178,11 +175,8 @@
             providers=args.providers,
             archivers=args.archivers,
             connectors=args.connectors,
-<<<<<<< HEAD
             dispatchers=args.dispatchers,
-=======
             decorators=args.decorators,
->>>>>>> 2ef5c2ca
             always_dispatch=args.always_dispatch)
         stoq.run()
     elif args.command == 'list':
