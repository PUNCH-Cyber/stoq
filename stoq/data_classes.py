#!/usr/bin/env python3

<<<<<<< HEAD
from typing import Dict, List, Optional, Union
=======
import uuid
from typing import Dict, List, Optional
>>>>>>> 8c12d0fc

import stoq.helpers as helpers


class PayloadMeta():
    def __init__(self,
                 should_archive: bool = True,
                 extra_data: Optional[Dict] = None,
                 dispatch_to: List = None) -> None:
        self.should_archive = should_archive
        self.extra_data = extra_data
        self.dispatch_to = [] if dispatch_to is None else dispatch_to


class Payload():
    def __init__(self,
                 content: bytes,
                 payload_meta: Optional[PayloadMeta] = None,
                 extracted_by: Optional[str] = None,
<<<<<<< HEAD
                 extracted_from: Optional[int] = None) -> None:
=======
                 extracted_from: Optional[str] = None,
                 dispatch_meta: Optional[Dict[str, Dict]] = None,
                 payload_id: Optional[str] = None) -> None:
>>>>>>> 8c12d0fc
        self.content = content
        self.payload_meta = PayloadMeta() if payload_meta is None else payload_meta
        self.extracted_by = extracted_by
        self.extracted_from = extracted_from
<<<<<<< HEAD
        self.dispatch_meta: Dict[str, Dict] = {}
        self.deep_dispatch_meta: Dict[str, Dict] = {}
        self.worker_results: List[Dict[str, Dict]] = [{}]  # Empty dict for first round
        self.plugins_run: Dict[str, Union[List[List[str]], List[str]]] = {'workers': [[]], 'archivers': []}
=======
        self.dispatch_meta = {} if dispatch_meta is None else dispatch_meta
        self.payload_id  = str(uuid.uuid4()) if payload_id is None else payload_id
>>>>>>> 8c12d0fc


class RequestMeta():
    def __init__(self,
                 archive_payloads: bool = True,
                 source: Optional[str] = None,
                 extra_data: Optional[Dict] = None) -> None:
        self.archive_payloads = archive_payloads
        self.source = source
        self.extra_data = {} if extra_data is None else extra_data


class PayloadResults():
    def __init__(self,
                 payload_id: str,
                 md5: str,
                 sha1: str,
                 sha256: str,
                 sha512: str,
                 size: int,
<<<<<<< HEAD
                 payload_meta: PayloadMeta,
                 workers: List[Dict[str, Dict]],
                 plugins_run: Dict[str, Union[List[List[str]], List[str]]],
                 extracted_from: Optional[int] = None,
                 extracted_by: Optional[str] = None) -> None:
=======
                 plugins: Dict[str, List],
                 payload_meta: Optional[PayloadMeta] = None,
                 extracted_from: Optional[str] = None,
                 extracted_by: Optional[str] = None,
                 workers: Optional[Dict[str, Dict]] = None,
                 archivers: Optional[Dict[str, Dict]] = None,
                 decorators: Optional[Dict[str, Dict]] = None) -> None:
>>>>>>> 8c12d0fc
        self.payload_id = payload_id
        self.md5 = md5
        self.sha1 = sha1
        self.sha256 = sha256
        self.sha512 = sha512
        self.size = size
        self.extracted_from = extracted_from  # payload_id of parent payload, if applicable
        self.extracted_by = extracted_by  # plugin name that extracted this payload, if applicable
        self.payload_meta = payload_meta
<<<<<<< HEAD
        self.workers: List[Dict[str, Dict]] = workers
        self.archivers: Dict[str, Dict] = {}
        self.plugins_run = plugins_run

=======
        self.extracted_from = extracted_from  # id of parent payload
        self.extracted_by = extracted_by
        self.workers = {} if workers is None else workers
        self.archivers = {} if archivers is None else archivers
>>>>>>> 8c12d0fc

    @classmethod
    def from_payload(cls, payload: Payload) -> 'PayloadResults':
        md5 = helpers.get_md5(payload.content)
        sha1 = helpers.get_sha1(payload.content)
        sha256 = helpers.get_sha256(payload.content)
        sha512 = helpers.get_sha512(payload.content)
        size = len(payload.content)
<<<<<<< HEAD
        return cls(payload_id, md5, sha1, sha256, sha512, size, payload.payload_meta,
                   payload.worker_results, payload.plugins_run, payload.extracted_from,
=======
        plugins = {'workers': [], 'archivers': []}
        return cls(payload.payload_id, md5, sha1, sha256, sha512, size, plugins,
                   payload.payload_meta, payload.extracted_from,
>>>>>>> 8c12d0fc
                   payload.extracted_by)


class StoqResponse():
    def __init__(self,
                 time: str,
                 results: List[PayloadResults],
                 request_meta: RequestMeta,
                 errors: List[str],
                 decorators: Optional[Dict[str, Dict]] = None,
                 scan_id: str = None
                 ) -> None:
        self.time = time
        self.results = results
        self.request_meta = request_meta
        self.errors = errors
<<<<<<< HEAD
        self.decorators: Dict[str, Dict] = {} if decorators is None else decorators
=======
        self.decorators = {} if decorators is None else decorators
        self.scan_id = str(uuid.uuid4()) if scan_id is None else scan_id
>>>>>>> 8c12d0fc


class ExtractedPayload():
    def __init__(self,
                 content: bytes,
                 payload_meta: Optional[PayloadMeta] = None) -> None:
        self.content = content
        self.payload_meta: PayloadMeta = PayloadMeta() if payload_meta is None else payload_meta


class WorkerResponse():
    def __init__(self,
                 results: Optional[Dict] = None,
                 extracted: List[ExtractedPayload] = None,
                 errors: List[str] = None) -> None:
        self.results = results
        self.extracted = [] if extracted is None else extracted
        self.errors = [] if errors is None else errors


class ArchiverResponse():
    def __init__(self,
                 results: Optional[Dict] = None,
                 errors: List[str] = None) -> None:
        self.results = results
        self.errors = [] if errors is None else errors


class DispatcherResponse():
    def __init__(self,
                 plugin_names: Optional[List[str]] = None,
                 meta: Optional[Dict] = None,
                 errors: List[str] = None) -> None:
        self.plugin_names = [] if plugin_names is None else plugin_names
        self.meta = {} if meta is None else meta
        self.errors = [] if errors is None else errors


class DeepDispatcherResponse():
    def __init__(self,
                 plugin_names: Optional[List[str]] = None,
                 meta: Optional[Dict] = None,
                 errors: List[str] = None) -> None:
        self.plugin_names = [] if plugin_names is None else plugin_names
        self.meta = {} if meta is None else meta
        self.errors = [] if errors is None else errors


class DecoratorResponse():
    def __init__(self,
                 results: Optional[Dict] = None,
                 errors: List[str] = None) -> None:
        self.results = results
        self.errors = [] if errors is None else errors<|MERGE_RESOLUTION|>--- conflicted
+++ resolved
@@ -1,11 +1,7 @@
 #!/usr/bin/env python3
 
-<<<<<<< HEAD
+import uuid
 from typing import Dict, List, Optional, Union
-=======
-import uuid
-from typing import Dict, List, Optional
->>>>>>> 8c12d0fc
 
 import stoq.helpers as helpers
 
@@ -14,10 +10,10 @@
     def __init__(self,
                  should_archive: bool = True,
                  extra_data: Optional[Dict] = None,
-                 dispatch_to: List = None) -> None:
+                 dispatch_to: List[str] = None) -> None:
         self.should_archive = should_archive
         self.extra_data = extra_data
-        self.dispatch_to = [] if dispatch_to is None else dispatch_to
+        self.dispatch_to: [] if dispatch_to is None else dispatch_to
 
 
 class Payload():
@@ -25,26 +21,18 @@
                  content: bytes,
                  payload_meta: Optional[PayloadMeta] = None,
                  extracted_by: Optional[str] = None,
-<<<<<<< HEAD
-                 extracted_from: Optional[int] = None) -> None:
-=======
                  extracted_from: Optional[str] = None,
                  dispatch_meta: Optional[Dict[str, Dict]] = None,
                  payload_id: Optional[str] = None) -> None:
->>>>>>> 8c12d0fc
         self.content = content
         self.payload_meta = PayloadMeta() if payload_meta is None else payload_meta
         self.extracted_by = extracted_by
         self.extracted_from = extracted_from
-<<<<<<< HEAD
         self.dispatch_meta: Dict[str, Dict] = {}
         self.deep_dispatch_meta: Dict[str, Dict] = {}
         self.worker_results: List[Dict[str, Dict]] = [{}]  # Empty dict for first round
         self.plugins_run: Dict[str, Union[List[List[str]], List[str]]] = {'workers': [[]], 'archivers': []}
-=======
-        self.dispatch_meta = {} if dispatch_meta is None else dispatch_meta
-        self.payload_id  = str(uuid.uuid4()) if payload_id is None else payload_id
->>>>>>> 8c12d0fc
+        self.payload_id: str(uuid.uuid4()) if payload_id is None else payload_id
 
 
 class RequestMeta():
@@ -65,41 +53,22 @@
                  sha256: str,
                  sha512: str,
                  size: int,
-<<<<<<< HEAD
                  payload_meta: PayloadMeta,
                  workers: List[Dict[str, Dict]],
                  plugins_run: Dict[str, Union[List[List[str]], List[str]]],
-                 extracted_from: Optional[int] = None,
+                 extracted_from: Optional[str] = None,
                  extracted_by: Optional[str] = None) -> None:
-=======
-                 plugins: Dict[str, List],
-                 payload_meta: Optional[PayloadMeta] = None,
-                 extracted_from: Optional[str] = None,
-                 extracted_by: Optional[str] = None,
-                 workers: Optional[Dict[str, Dict]] = None,
-                 archivers: Optional[Dict[str, Dict]] = None,
-                 decorators: Optional[Dict[str, Dict]] = None) -> None:
->>>>>>> 8c12d0fc
         self.payload_id = payload_id
         self.md5 = md5
         self.sha1 = sha1
         self.sha256 = sha256
         self.sha512 = sha512
         self.size = size
+        self.payload_meta = payload_meta
+        self.workers: List[Dict[str, Dict]] = workers
+        self.plugins_run = plugins_run
         self.extracted_from = extracted_from  # payload_id of parent payload, if applicable
         self.extracted_by = extracted_by  # plugin name that extracted this payload, if applicable
-        self.payload_meta = payload_meta
-<<<<<<< HEAD
-        self.workers: List[Dict[str, Dict]] = workers
-        self.archivers: Dict[str, Dict] = {}
-        self.plugins_run = plugins_run
-
-=======
-        self.extracted_from = extracted_from  # id of parent payload
-        self.extracted_by = extracted_by
-        self.workers = {} if workers is None else workers
-        self.archivers = {} if archivers is None else archivers
->>>>>>> 8c12d0fc
 
     @classmethod
     def from_payload(cls, payload: Payload) -> 'PayloadResults':
@@ -108,14 +77,8 @@
         sha256 = helpers.get_sha256(payload.content)
         sha512 = helpers.get_sha512(payload.content)
         size = len(payload.content)
-<<<<<<< HEAD
-        return cls(payload_id, md5, sha1, sha256, sha512, size, payload.payload_meta,
+        return cls(payload.payload_id, md5, sha1, sha256, sha512, size, payload.payload_meta,
                    payload.worker_results, payload.plugins_run, payload.extracted_from,
-=======
-        plugins = {'workers': [], 'archivers': []}
-        return cls(payload.payload_id, md5, sha1, sha256, sha512, size, plugins,
-                   payload.payload_meta, payload.extracted_from,
->>>>>>> 8c12d0fc
                    payload.extracted_by)
 
 
@@ -125,19 +88,14 @@
                  results: List[PayloadResults],
                  request_meta: RequestMeta,
                  errors: List[str],
-                 decorators: Optional[Dict[str, Dict]] = None,
-                 scan_id: str = None
+                 decorators: Optional[Dict[str, Dict]] = None
                  ) -> None:
         self.time = time
         self.results = results
         self.request_meta = request_meta
         self.errors = errors
-<<<<<<< HEAD
         self.decorators: Dict[str, Dict] = {} if decorators is None else decorators
-=======
-        self.decorators = {} if decorators is None else decorators
-        self.scan_id = str(uuid.uuid4()) if scan_id is None else scan_id
->>>>>>> 8c12d0fc
+        self.scan_id = str(uuid.uuid4())
 
 
 class ExtractedPayload():
