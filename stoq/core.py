--- conflicted
+++ resolved
@@ -433,15 +433,10 @@
                                 self.log.warn(
                                     f'"{task}" not found in archive "{source_name}": {str(e)}'
                                 )
-<<<<<<< HEAD
-                    if not payload:
-                        raise StoqException(f'Unable to determine Payload from {task}')
-=======
                         if not payload:
                             raise StoqException(
                                 'Unable to determine Payload from task: "{task}"'
                             )
->>>>>>> 6e2c7ff7
                     self.scan_payload(payload)
                 except queue.Empty:
                     pass
